--- conflicted
+++ resolved
@@ -471,7 +471,6 @@
     queue_size: int
     queue: list[EvaluationQueueItem]
 
-<<<<<<< HEAD
 
 class ScreenerQueueAgent(BaseModel):
     """Agent in screener queue"""
@@ -494,7 +493,6 @@
     """Screener queue organized by stage"""
     stage_1: list[ScreenerQueueAgent]
     stage_2: list[ScreenerQueueAgent]
-=======
 class OpenUser(BaseModel):
     open_hotkey: str
     auth0_user_id: str
@@ -507,5 +505,4 @@
     auth0_user_id: str
     email: EmailStr
     name: str
-    password: str
->>>>>>> 3bbe49ee
+    password: str