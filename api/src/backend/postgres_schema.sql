-- Agent Versions table
CREATE TABLE IF NOT EXISTS miner_agents (
    version_id UUID PRIMARY KEY NOT NULL,
    miner_hotkey TEXT NOT NULL,
    agent_name TEXT NOT NULL,
    version_num INT NOT NULL,
    created_at TIMESTAMPTZ NOT NULL,
    status TEXT
);

-- Legacy cleanup: Drop score column and any related triggers
ALTER TABLE miner_agents DROP COLUMN IF EXISTS score;
DROP TRIGGER IF EXISTS tr_update_miner_agent_score ON miner_agents;
DROP TRIGGER IF EXISTS tr_miner_agent_score_update ON miner_agents;
DROP TRIGGER IF EXISTS tr_score_update ON miner_agents;
DROP FUNCTION IF EXISTS update_miner_agent_score() CASCADE;

CREATE TABLE IF NOT EXISTS banned_hotkeys (
    miner_hotkey TEXT NOT NULL,
    banned_reason TEXT,
    banned_at TIMESTAMPTZ NOT NULL DEFAULT NOW()
);

CREATE TABLE IF NOT EXISTS evaluation_sets (
    set_id INT NOT NULL,
    type TEXT NOT NULL, -- validator, screener
    swebench_instance_id TEXT NOT NULL,
    PRIMARY KEY (set_id, type, swebench_instance_id)
);

CREATE TABLE IF NOT EXISTS evaluations (
    evaluation_id UUID PRIMARY KEY NOT NULL,
    version_id UUID NOT NULL REFERENCES miner_agents(version_id),
    validator_hotkey TEXT NOT NULL,
    set_id INT NOT NULL,
    status TEXT NOT NULL,
    terminated_reason TEXT,
    created_at TIMESTAMPTZ NOT NULL,
    started_at TIMESTAMPTZ,
    finished_at TIMESTAMPTZ,
    score FLOAT
);

-- Evaluation Runs table
CREATE TABLE IF NOT EXISTS evaluation_runs (
    run_id UUID PRIMARY KEY NOT NULL,
    evaluation_id UUID NOT NULL REFERENCES evaluations(evaluation_id),
    swebench_instance_id TEXT NOT NULL,
    response TEXT,
    error TEXT,
    pass_to_fail_success TEXT,
    fail_to_pass_success TEXT,
    pass_to_pass_success TEXT,
    fail_to_fail_success TEXT,
    solved BOOLEAN,
    status TEXT NOT NULL, -- Possible values: started, sandbox_created, patch_generated, eval_started, result_scored, cancelled
    started_at TIMESTAMPTZ NOT NULL,
    sandbox_created_at TIMESTAMPTZ,
    patch_generated_at TIMESTAMPTZ,
    eval_started_at TIMESTAMPTZ,
    result_scored_at TIMESTAMPTZ,
    cancelled_at TIMESTAMPTZ
);

-- Embeddings table
CREATE TABLE IF NOT EXISTS embeddings (
    id UUID PRIMARY KEY DEFAULT gen_random_uuid(),
    run_id UUID NOT NULL REFERENCES evaluation_runs(run_id),
    input_text TEXT NOT NULL,
    cost FLOAT,
    response JSONB,
    created_at TIMESTAMPTZ NOT NULL DEFAULT NOW(),
    finished_at TIMESTAMPTZ
);

-- Inference table
CREATE TABLE IF NOT EXISTS inferences (
    id UUID PRIMARY KEY DEFAULT gen_random_uuid(),
    run_id UUID NOT NULL REFERENCES evaluation_runs(run_id),
    messages JSONB NOT NULL,
    temperature FLOAT NOT NULL,
    model TEXT NOT NULL,
    cost FLOAT,
    response TEXT,
    total_tokens INT,
    created_at TIMESTAMPTZ NOT NULL DEFAULT NOW(),
    finished_at TIMESTAMPTZ
);

CREATE TABLE IF NOT EXISTS approved_version_ids (
    version_id UUID PRIMARY KEY REFERENCES miner_agents(version_id)
);

-- Weights History table
CREATE TABLE IF NOT EXISTS weights_history (
    id UUID PRIMARY KEY DEFAULT gen_random_uuid(),
    timestamp TIMESTAMPTZ NOT NULL DEFAULT NOW(),
    time_since_last_update INTERVAL,
    miner_weights JSONB NOT NULL
);

-- Trigger functions and triggers for automatic score updates

-- Function to update evaluation score when evaluation runs are updated
CREATE OR REPLACE FUNCTION update_evaluation_score()
RETURNS TRIGGER AS $$
BEGIN
    -- Update the score for the associated evaluation based on average of solved runs
    UPDATE evaluations 
    SET score = (
        SELECT AVG(CASE WHEN solved THEN 1.0 ELSE 0.0 END)
        FROM evaluation_runs 
        WHERE evaluation_id = NEW.evaluation_id
        AND status != 'cancelled'
    )
    WHERE evaluation_id = NEW.evaluation_id;
    
    RETURN NEW;
END;
$$ LANGUAGE plpgsql;

-- Drop existing triggers if they exist
DROP TRIGGER IF EXISTS tr_update_evaluation_score ON evaluation_runs;
DROP TRIGGER IF EXISTS tr_check_evaluation_recent_version ON evaluations;

-- Trigger to update evaluation score when evaluation runs are inserted or updated
DROP TRIGGER IF EXISTS tr_update_evaluation_score ON evaluation_runs;
CREATE TRIGGER tr_update_evaluation_score
    AFTER INSERT OR UPDATE OF solved ON evaluation_runs
    FOR EACH ROW
    EXECUTE FUNCTION update_evaluation_score();
<<<<<<< HEAD

-- Function to update miner agent score when evaluation scores are updated
CREATE OR REPLACE FUNCTION update_miner_agent_score()
RETURNS TRIGGER AS $$
BEGIN
    -- Update the miner agent's score as the average of all completed evaluation scores
    -- Exclude 0 scores, screener scores, and require at least 2 validators
    UPDATE miner_agents
    SET score = (
        SELECT AVG(e.score)
        FROM evaluations e
        WHERE e.version_id = NEW.version_id
        AND e.status = 'completed'
        AND e.score IS NOT NULL
        AND e.score > 0  -- Exclude 0 scores
        AND e.validator_hotkey NOT LIKE 'i-0%'  -- Exclude screener scores
        HAVING COUNT(DISTINCT e.validator_hotkey) >= 2  -- Require at least 2 validators
    )
    WHERE version_id = NEW.version_id;
    
    RETURN NEW;
END;
$$ LANGUAGE plpgsql;

-- Trigger to update miner agent score when evaluation scores are updated
DROP TRIGGER IF EXISTS tr_update_miner_agent_score ON evaluations;
CREATE TRIGGER tr_update_miner_agent_score
    AFTER UPDATE OF score ON evaluations
    FOR EACH ROW
    WHEN (OLD.score IS DISTINCT FROM NEW.score)
    EXECUTE FUNCTION update_miner_agent_score();

-- Trigger to update miner agent score when evaluation status changes to completed
DROP TRIGGER IF EXISTS tr_update_miner_agent_score_on_completion ON evaluations;
CREATE TRIGGER tr_update_miner_agent_score_on_completion
    AFTER UPDATE OF status ON evaluations
    FOR EACH ROW
    WHEN (OLD.status IS DISTINCT FROM NEW.status AND NEW.status = 'completed')
    EXECUTE FUNCTION update_miner_agent_score();

-- Constraint to prevent evaluations on non-recent agent versions
CREATE OR REPLACE FUNCTION check_evaluation_recent_version()
RETURNS TRIGGER AS $$
BEGIN
    IF NOT EXISTS (
        SELECT 1 FROM miner_agents ma1
        WHERE ma1.version_id = NEW.version_id
        AND ma1.version_num = (
            SELECT MAX(ma2.version_num) 
            FROM miner_agents ma2 
            WHERE ma2.miner_hotkey = ma1.miner_hotkey
        )
    ) THEN
        RAISE EXCEPTION 'evaluation_non_recent_version: Cannot create evaluation for non-recent agent version';
    END IF;
    RETURN NEW;
END;
$$ LANGUAGE plpgsql;

DROP TRIGGER IF EXISTS tr_check_evaluation_recent_version ON evaluations;
CREATE TRIGGER tr_check_evaluation_recent_version
    BEFORE INSERT ON evaluations
    FOR EACH ROW
    EXECUTE FUNCTION check_evaluation_recent_version();
=======
>>>>>>> 6b0ff719
<|MERGE_RESOLUTION|>--- conflicted
+++ resolved
@@ -129,7 +129,6 @@
     AFTER INSERT OR UPDATE OF solved ON evaluation_runs
     FOR EACH ROW
     EXECUTE FUNCTION update_evaluation_score();
-<<<<<<< HEAD
 
 -- Function to update miner agent score when evaluation scores are updated
 CREATE OR REPLACE FUNCTION update_miner_agent_score()
@@ -193,6 +192,4 @@
 CREATE TRIGGER tr_check_evaluation_recent_version
     BEFORE INSERT ON evaluations
     FOR EACH ROW
-    EXECUTE FUNCTION check_evaluation_recent_version();
-=======
->>>>>>> 6b0ff719
+    EXECUTE FUNCTION check_evaluation_recent_version();