from typing import Optional, List
import logging

import asyncpg

from api.src.backend.db_manager import db_operation
from api.src.backend.entities import Evaluation, EvaluationRun, EvaluationsWithHydratedRuns, EvaluationsWithHydratedUsageRuns
from api.src.backend.queries.agents import get_agents_awaiting_screening
from api.src.backend.queries.evaluation_runs import get_runs_with_usage_for_evaluation

logger = logging.getLogger(__name__)

<<<<<<< HEAD
=======
@db_operation
async def create_evaluation(conn: asyncpg.Connection, version_id: str, validator_hotkey: str) -> Optional[Evaluation]:
    logger.debug(f"Attempting to create evaluation for version {version_id} and validator {validator_hotkey}.")

    # Check if running evaluation exists for this validator
    running_evaluation = await get_running_evaluation_by_validator_hotkey(validator_hotkey)
    if running_evaluation:
        logger.debug(f"Running evaluation already exists for validator {validator_hotkey}. Skipping creation of evaluation.")
        return None
    
    # Set waiting evaluations for this miner_hotkey and validator to replaced
    await conn.execute("""
        UPDATE evaluations 
        SET status = 'replaced', finished_at = NOW()
        WHERE validator_hotkey = $1 
        AND status = 'waiting' 
        AND version_id IN (
            SELECT ma.version_id 
            FROM miner_agents ma 
            WHERE ma.miner_hotkey = (
                SELECT miner_hotkey 
                FROM miner_agents 
                WHERE version_id = $2
            )
        )
    """, validator_hotkey, version_id)

    # Set waiting miner_agents for this miner_hotkey to replaced
    await conn.execute("""
        UPDATE miner_agents 
        SET status = 'replaced' 
        WHERE miner_hotkey = (
            SELECT miner_hotkey 
            FROM miner_agents 
            WHERE version_id = $1
        )
        AND status = 'waiting'
    """, version_id)
    
    # Get the latest set_id
    latest_set_id_result = await conn.fetchrow("SELECT MAX(set_id) as max_set_id FROM evaluation_sets")
    latest_set_id = latest_set_id_result['max_set_id'] if latest_set_id_result and latest_set_id_result['max_set_id'] is not None else 0
    
    evaluation = await conn.fetchrow("""
        INSERT INTO evaluations (evaluation_id, version_id, validator_hotkey, set_id, status, created_at)
        VALUES ($1, $2, $3, $4, $5, NOW())
        RETURNING *
    """, str(uuid.uuid4()), version_id, validator_hotkey, latest_set_id, 'waiting')

    logger.debug(f"Successfully created evaluation for version {version_id} and validator {validator_hotkey}.")

    return Evaluation(**dict(evaluation))

async def create_next_evaluation_for_screener(validator_hotkey: str) -> Optional[Evaluation]:
    agents_awaiting_screening = await get_agents_awaiting_screening()

    if not agents_awaiting_screening:
        return None
    
    evaluation = await create_evaluation(agents_awaiting_screening[0].version_id, validator_hotkey)
    if not evaluation:
        return None
    
    return evaluation

@db_operation
async def create_evaluations_for_validator(conn: asyncpg.Connection, validator_hotkey: str) -> int:
    logger.debug(f"Beginning to create evaluations for validator {validator_hotkey}.")

    logger.debug(f"Fetching agent versions from database for validator {validator_hotkey}.")
    agents = await conn.fetch(
        "SELECT ma.version_id "
        "FROM miner_agents ma "
        "WHERE ma.status = 'evaluating' "
        "ORDER BY ma.created_at DESC"
    )
    logger.debug(f"Fetched {len(agents)} agent versions from database for validator {validator_hotkey}.")

    if not agents:
        logger.debug(f"No agent versions found for validator {validator_hotkey}. No evaluations created.")
        return 0
    
    # Get the latest set_id
    latest_set_id_result = await conn.fetchrow("SELECT MAX(set_id) as max_set_id FROM evaluation_sets")
    latest_set_id = latest_set_id_result['max_set_id'] if latest_set_id_result and latest_set_id_result['max_set_id'] is not None else 0
    
    evaluations_created = 0 

    logger.debug(f"Beginning to create evaluations for validator {validator_hotkey}.")
    for agent_row in agents:
        version_id = agent_row[0]
        
        # Check if evaluation already exists
        logger.debug(f"Checking database for existing evaluation for version {version_id} and validator {validator_hotkey}.")
        existing_evaluation = await conn.fetchrow(
            "SELECT evaluation_id FROM evaluations "
            "WHERE version_id = $1 AND validator_hotkey = $2",
            version_id, validator_hotkey
        )
        logger.debug(f"Completed check for existing evaluation for version {version_id} and validator {validator_hotkey}.")
        
        if existing_evaluation:
            logger.debug(f"Evaluation already exists for version {version_id} and validator {validator_hotkey}. Skipping creation of evaluation.")
            continue
        logger.debug(f"No existing evaluation found for version {version_id} and validator {validator_hotkey}. Creating new evaluation.")
        
        # Create new evaluation
        evaluation_id = str(uuid.uuid4())
        logger.debug(f"Created UUID for new evaluation: {evaluation_id}. Inserting new evaluation into database.")
        
        await conn.execute("""
            INSERT INTO evaluations (evaluation_id, version_id, validator_hotkey, set_id, status, created_at)
            VALUES ($1, $2, $3, $4, $5, $6)
        """, evaluation_id, version_id, validator_hotkey, latest_set_id, 'waiting', datetime.now(timezone.utc))
        
        logger.debug(f"Successfully inserted new evaluation {evaluation_id} into database.")
        
        evaluations_created += 1
    
    logger.debug(f"Completed creation of evaluations for validator {validator_hotkey}. Created {evaluations_created} evaluations.")
    
    return evaluations_created

@db_operation
async def start_evaluation(conn: asyncpg.Connection, evaluation_id: str, screener: bool) -> Evaluation:
    logger.debug(f"Attempting to start evaluation {evaluation_id}.")
    result = await conn.fetchrow(
        "UPDATE evaluations SET status = 'running', started_at = NOW() WHERE evaluation_id = $1 RETURNING *",
        evaluation_id
    )

    await conn.execute("""
        UPDATE miner_agents 
        SET status = $1
        WHERE version_id = (SELECT version_id FROM evaluations WHERE evaluation_id = $2)
    """, 'screening' if screener else 'evaluating', evaluation_id)

    if not result:
        logger.warning(f"Attempted to start evaluation {evaluation_id} but it was not found.")
        raise Exception(f"No evaluation with id {evaluation_id}")
    
    logger.debug(f"Successfully started evaluation {evaluation_id}.")

    return Evaluation(**dict(result))

@db_operation
async def reset_evaluation(conn: asyncpg.Connection, evaluation_id: str) -> None:
    """
    Reset an evaluation to waiting, and cancel any evaluation runs.
    """

    await conn.execute("""
        WITH cancelled_runs AS (
            UPDATE evaluation_runs SET status = 'cancelled', cancelled_at = NOW() WHERE evaluation_id = $1
        )
        UPDATE evaluations SET status = 'waiting', started_at = NULL, finished_at = NULL, score = NULL, terminated_reason = NULL WHERE evaluation_id = $1
    """, evaluation_id)

    # If there are no more running evaluations for the version id, set the miner agent to waiting
    await conn.execute("""
        UPDATE miner_agents 
        SET status = 'waiting' 
        WHERE version_id = (SELECT version_id FROM evaluations WHERE evaluation_id = $1)
        AND NOT EXISTS (
            SELECT 1 FROM evaluations 
            WHERE version_id = (SELECT version_id FROM evaluations WHERE evaluation_id = $1)
            AND status = 'running'
        )
    """, evaluation_id)
    
    logger.debug(f"Successfully reset evaluation {evaluation_id}.")

@db_operation
async def cancel_screening_evaluation(conn: asyncpg.Connection, evaluation_id: str) -> None:
    """
    Cancel a screening evaluation. This is so if a screener never reconnects, a new 
    screening evaluation can be created for another screener instance.
    This is the only way a miner agent can be awaiting screening—a screener disconnects.
    """
    await conn.execute("""
        WITH cancelled_runs AS (
            UPDATE evaluation_runs 
            SET status = 'cancelled', cancelled_at = NOW() 
            WHERE evaluation_id = $1
        ),
        updated_evaluation AS (
            UPDATE evaluations 
            SET status = 'error', 
                started_at = NULL, 
                finished_at = NOW(),
                score = NULL, 
                terminated_reason = 'screener-disconnected'
            WHERE evaluation_id = $1 AND validator_hotkey LIKE 'i-0%'
            RETURNING version_id
        )
        UPDATE miner_agents 
        SET status = 'awaiting_screening' 
        WHERE version_id = (SELECT version_id FROM updated_evaluation)
    """, evaluation_id)
    
    logger.debug(f"Successfully cancelled screening evaluation {evaluation_id}.")


@db_operation
async def finish_evaluation(conn: asyncpg.Connection, evaluation_id: str, errored: bool) -> Evaluation:
    logger.debug(f"Attempting to finish evaluation {evaluation_id}.")
    result = await conn.fetchrow(
        "UPDATE evaluations SET status = $1, finished_at = NOW() WHERE evaluation_id = $2 RETURNING *",
        'completed' if not errored else 'error',
        evaluation_id
    )

    await conn.execute("""
        UPDATE miner_agents 
        SET status = 'scored' 
        WHERE version_id = (SELECT version_id FROM evaluations WHERE evaluation_id = $1)
        AND NOT EXISTS (
            SELECT 1 FROM evaluations 
            WHERE version_id = (SELECT version_id FROM evaluations WHERE evaluation_id = $1)
            AND status NOT IN ('completed', 'replaced', 'timedout', 'error')
        )
    """, evaluation_id)

    if not result:
        logger.warning(f"Attempted to finish evaluation {evaluation_id} but it was not found.")
        raise Exception(f"No evaluation with id {evaluation_id}")
    
    logger.debug(f"Successfully finished evaluation {evaluation_id}.")

    return Evaluation(**dict(result))
>>>>>>> 6b0ff719

@db_operation
async def get_evaluation_by_evaluation_id(conn: asyncpg.Connection, evaluation_id: str) -> Evaluation:
    logger.debug(f"Attempting to get evaluation {evaluation_id} from the database.")
    result = await conn.fetchrow(
        "SELECT evaluation_id, version_id, validator_hotkey, set_id, status, terminated_reason, created_at, started_at, finished_at, score  "
        "FROM evaluations WHERE evaluation_id = $1",
        evaluation_id
    )

    if not result:
        logger.warning(f"Attempted to get evaluation {evaluation_id} from the database but it was not found.")
        raise Exception(f"No evaluation with id {evaluation_id}")
    
    logger.debug(f"Successfully retrieved evaluation {evaluation_id} from the database.")

    return Evaluation(**dict(result))
    
@db_operation
async def get_evaluations_by_version_id(conn: asyncpg.Connection, version_id: str) -> List[Evaluation]:
    result = await conn.fetch(
        "SELECT * "
        "FROM evaluations WHERE version_id = $1 ORDER BY created_at DESC",
        version_id
    )

    return [Evaluation(**dict(row)) for row in result]

@db_operation
async def get_evaluations_for_agent_version(conn: asyncpg.Connection, version_id: str) -> list[EvaluationsWithHydratedRuns]:
    evaluation_rows = await conn.fetch("""
        SELECT 
            e.evaluation_id,
            e.version_id,
            e.validator_hotkey,
            e.status,
            e.terminated_reason,
            e.created_at,
            e.started_at,
            e.finished_at,
            e.score,
            COALESCE(
                array_agg(
                    json_build_object(
                        'run_id', er.run_id::text,
                        'evaluation_id', er.evaluation_id::text,
                        'swebench_instance_id', er.swebench_instance_id,
                        'status', er.status,
                        'response', er.response,
                        'error', er.error,
                        'pass_to_fail_success', er.pass_to_fail_success,
                        'fail_to_pass_success', er.fail_to_pass_success,
                        'pass_to_pass_success', er.pass_to_pass_success,
                        'fail_to_fail_success', er.fail_to_fail_success,
                        'solved', er.solved,
                        'started_at', er.started_at,
                        'sandbox_created_at', er.sandbox_created_at,
                        'patch_generated_at', er.patch_generated_at,
                        'eval_started_at', er.eval_started_at,
                        'result_scored_at', er.result_scored_at,
                        'cancelled_at', er.cancelled_at
                    ) ORDER BY er.started_at
                ) FILTER (WHERE er.run_id IS NOT NULL),
                '{}'::json[]
            ) as evaluation_runs
        FROM evaluations e
        LEFT JOIN evaluation_runs er ON e.evaluation_id = er.evaluation_id 
            AND er.status != 'cancelled'
        WHERE e.version_id = $1
        GROUP BY e.evaluation_id, e.version_id, e.validator_hotkey, e.status, e.terminated_reason, e.created_at, e.started_at, e.finished_at, e.score
        ORDER BY e.created_at DESC
    """, version_id)
    
    evaluations = []
    for row in evaluation_rows:
        # Convert JSON objects to EvaluationRun objects
        evaluation_runs = []
        for run_data in row[9]:  # evaluation_runs is at index 9
            evaluation_run = EvaluationRun(
                run_id=run_data['run_id'],
                evaluation_id=run_data['evaluation_id'],
                swebench_instance_id=run_data['swebench_instance_id'],
                status=run_data['status'],
                response=run_data['response'],
                error=run_data['error'],
                pass_to_fail_success=run_data['pass_to_fail_success'],
                fail_to_pass_success=run_data['fail_to_pass_success'],
                pass_to_pass_success=run_data['pass_to_pass_success'],
                fail_to_fail_success=run_data['fail_to_fail_success'],
                solved=run_data['solved'],
                started_at=run_data['started_at'],
                sandbox_created_at=run_data['sandbox_created_at'],
                patch_generated_at=run_data['patch_generated_at'],
                eval_started_at=run_data['eval_started_at'],
                result_scored_at=run_data['result_scored_at'],
                cancelled_at=run_data['cancelled_at']
            )
            evaluation_runs.append(evaluation_run)
        
        hydrated_evaluation = EvaluationsWithHydratedRuns(
            evaluation_id=row[0],
            version_id=row[1],
            validator_hotkey=row[2],
            status=row[3],
            terminated_reason=row[4],
            created_at=row[5],
            started_at=row[6],
            finished_at=row[7],
            score=row[8],
            evaluation_runs=evaluation_runs
        )
        evaluations.append(hydrated_evaluation)
    
    return evaluations

@db_operation
async def get_evaluations_with_usage_for_agent_version(conn: asyncpg.Connection, version_id: str) -> list[EvaluationsWithHydratedUsageRuns]:
    evaluations: list[EvaluationsWithHydratedUsageRuns] = []

    evaluation_rows = await conn.fetch("""
            SELECT 
                evaluation_id,
                version_id,
                validator_hotkey,
                status,
                terminated_reason,
                created_at,
                started_at,
                finished_at,
                score
            FROM evaluations 
            WHERE version_id = $1
            ORDER BY created_at DESC
        """,
        version_id
    )
    
    for evaluation_row in evaluation_rows:
        evaluation_id = evaluation_row[0]

        evaluation_runs = await get_runs_with_usage_for_evaluation(evaluation_id=evaluation_id)

        hydrated_evaluation = EvaluationsWithHydratedRuns(
            evaluation_id=evaluation_id,
            version_id=evaluation_row[1],
            validator_hotkey=evaluation_row[2],
            status=evaluation_row[3],
            terminated_reason=evaluation_row[4],
            created_at=evaluation_row[5],
            started_at=evaluation_row[6],
            finished_at=evaluation_row[7],
            score=evaluation_row[8],
            evaluation_runs=evaluation_runs
        )

        evaluations.append(hydrated_evaluation)
    
    return evaluations

@db_operation
async def get_next_evaluation_for_validator(conn: asyncpg.Connection, validator_hotkey: str) -> Optional[Evaluation]:
    logger.debug(f"Fetching next evaluation from database for validator {validator_hotkey}.")

    result = await conn.fetchrow(
        """
            SELECT e.*
            FROM evaluations e
            JOIN miner_agents ma ON e.version_id = ma.version_id
            WHERE e.validator_hotkey = $1
            AND e.status = 'waiting' 
            -- AND ma.miner_hotkey NOT IN (SELECT miner_hotkey FROM banned_miners)
            ORDER BY e.created_at ASC 
            LIMIT 1;
        """,
        validator_hotkey
    )

    if not result:
        logger.debug(f"No next evaluation found for validator {validator_hotkey}.")
        return None

    logger.debug(f"Found next evaluation for validator {validator_hotkey}: {dict(result)['evaluation_id']}.")

    return Evaluation(**dict(result)) 

@db_operation
async def get_next_evaluation_for_screener(conn: asyncpg.Connection) -> Optional[Evaluation]:
    result = await conn.fetchrow(
        "SELECT * "
        "FROM evaluations WHERE status = 'waiting' AND validator_hotkey LIKE 'i-0%' "
        "ORDER BY created_at ASC LIMIT 1"
    )

    if not result:
        return None

    return Evaluation(**dict(result)) 

@db_operation
async def get_running_evaluations(conn: asyncpg.Connection) -> List[Evaluation]:
    result = await conn.fetch("SELECT * FROM evaluations WHERE status = 'running'")

    return [Evaluation(**dict(row)) for row in result]

@db_operation
async def get_running_evaluation_by_validator_hotkey(conn: asyncpg.Connection, validator_hotkey: str) -> Optional[Evaluation]:
    result = await conn.fetchrow(
        """
            SELECT *
            FROM evaluations
            WHERE validator_hotkey = $1 
            AND status = 'running' 
            ORDER BY created_at ASC 
            LIMIT 1;
        """,
        validator_hotkey
    )

    if not result:
        return None

    return Evaluation(**dict(result)) 

@db_operation
async def get_running_evaluation_by_miner_hotkey(conn: asyncpg.Connection, miner_hotkey: str) -> Optional[Evaluation]:
    result = await conn.fetchrow(
        """
        SELECT e.*
        FROM evaluations e
        JOIN miner_agents ma ON e.version_id = ma.version_id
        WHERE ma.miner_hotkey = $1
        AND e.status = 'running'
        ORDER BY e.created_at ASC
        """,
        miner_hotkey
    )
    if not result:
        return None
    if len(result) > 1:
        validators = ", ".join([row[2] for row in result])
        logger.warning(f"Multiple running evaluations found for miner {miner_hotkey} on validators {validators}")
        return None
    
    return Evaluation(**dict(result[0]))

@db_operation
async def get_queue_info(conn: asyncpg.Connection, validator_hotkey: str, length: int = 10) -> List[Evaluation]:
    """Get a list of the queued evaluations for a given validator"""
    result = await conn.fetch(
        "SELECT * "
        "FROM evaluations WHERE status = 'waiting' AND validator_hotkey = $1 "
        "ORDER BY created_at DESC "
        "LIMIT $2",
        validator_hotkey,
        length
    )

    return [Evaluation(**dict(row)) for row in result]<|MERGE_RESOLUTION|>--- conflicted
+++ resolved
@@ -10,239 +10,6 @@
 
 logger = logging.getLogger(__name__)
 
-<<<<<<< HEAD
-=======
-@db_operation
-async def create_evaluation(conn: asyncpg.Connection, version_id: str, validator_hotkey: str) -> Optional[Evaluation]:
-    logger.debug(f"Attempting to create evaluation for version {version_id} and validator {validator_hotkey}.")
-
-    # Check if running evaluation exists for this validator
-    running_evaluation = await get_running_evaluation_by_validator_hotkey(validator_hotkey)
-    if running_evaluation:
-        logger.debug(f"Running evaluation already exists for validator {validator_hotkey}. Skipping creation of evaluation.")
-        return None
-    
-    # Set waiting evaluations for this miner_hotkey and validator to replaced
-    await conn.execute("""
-        UPDATE evaluations 
-        SET status = 'replaced', finished_at = NOW()
-        WHERE validator_hotkey = $1 
-        AND status = 'waiting' 
-        AND version_id IN (
-            SELECT ma.version_id 
-            FROM miner_agents ma 
-            WHERE ma.miner_hotkey = (
-                SELECT miner_hotkey 
-                FROM miner_agents 
-                WHERE version_id = $2
-            )
-        )
-    """, validator_hotkey, version_id)
-
-    # Set waiting miner_agents for this miner_hotkey to replaced
-    await conn.execute("""
-        UPDATE miner_agents 
-        SET status = 'replaced' 
-        WHERE miner_hotkey = (
-            SELECT miner_hotkey 
-            FROM miner_agents 
-            WHERE version_id = $1
-        )
-        AND status = 'waiting'
-    """, version_id)
-    
-    # Get the latest set_id
-    latest_set_id_result = await conn.fetchrow("SELECT MAX(set_id) as max_set_id FROM evaluation_sets")
-    latest_set_id = latest_set_id_result['max_set_id'] if latest_set_id_result and latest_set_id_result['max_set_id'] is not None else 0
-    
-    evaluation = await conn.fetchrow("""
-        INSERT INTO evaluations (evaluation_id, version_id, validator_hotkey, set_id, status, created_at)
-        VALUES ($1, $2, $3, $4, $5, NOW())
-        RETURNING *
-    """, str(uuid.uuid4()), version_id, validator_hotkey, latest_set_id, 'waiting')
-
-    logger.debug(f"Successfully created evaluation for version {version_id} and validator {validator_hotkey}.")
-
-    return Evaluation(**dict(evaluation))
-
-async def create_next_evaluation_for_screener(validator_hotkey: str) -> Optional[Evaluation]:
-    agents_awaiting_screening = await get_agents_awaiting_screening()
-
-    if not agents_awaiting_screening:
-        return None
-    
-    evaluation = await create_evaluation(agents_awaiting_screening[0].version_id, validator_hotkey)
-    if not evaluation:
-        return None
-    
-    return evaluation
-
-@db_operation
-async def create_evaluations_for_validator(conn: asyncpg.Connection, validator_hotkey: str) -> int:
-    logger.debug(f"Beginning to create evaluations for validator {validator_hotkey}.")
-
-    logger.debug(f"Fetching agent versions from database for validator {validator_hotkey}.")
-    agents = await conn.fetch(
-        "SELECT ma.version_id "
-        "FROM miner_agents ma "
-        "WHERE ma.status = 'evaluating' "
-        "ORDER BY ma.created_at DESC"
-    )
-    logger.debug(f"Fetched {len(agents)} agent versions from database for validator {validator_hotkey}.")
-
-    if not agents:
-        logger.debug(f"No agent versions found for validator {validator_hotkey}. No evaluations created.")
-        return 0
-    
-    # Get the latest set_id
-    latest_set_id_result = await conn.fetchrow("SELECT MAX(set_id) as max_set_id FROM evaluation_sets")
-    latest_set_id = latest_set_id_result['max_set_id'] if latest_set_id_result and latest_set_id_result['max_set_id'] is not None else 0
-    
-    evaluations_created = 0 
-
-    logger.debug(f"Beginning to create evaluations for validator {validator_hotkey}.")
-    for agent_row in agents:
-        version_id = agent_row[0]
-        
-        # Check if evaluation already exists
-        logger.debug(f"Checking database for existing evaluation for version {version_id} and validator {validator_hotkey}.")
-        existing_evaluation = await conn.fetchrow(
-            "SELECT evaluation_id FROM evaluations "
-            "WHERE version_id = $1 AND validator_hotkey = $2",
-            version_id, validator_hotkey
-        )
-        logger.debug(f"Completed check for existing evaluation for version {version_id} and validator {validator_hotkey}.")
-        
-        if existing_evaluation:
-            logger.debug(f"Evaluation already exists for version {version_id} and validator {validator_hotkey}. Skipping creation of evaluation.")
-            continue
-        logger.debug(f"No existing evaluation found for version {version_id} and validator {validator_hotkey}. Creating new evaluation.")
-        
-        # Create new evaluation
-        evaluation_id = str(uuid.uuid4())
-        logger.debug(f"Created UUID for new evaluation: {evaluation_id}. Inserting new evaluation into database.")
-        
-        await conn.execute("""
-            INSERT INTO evaluations (evaluation_id, version_id, validator_hotkey, set_id, status, created_at)
-            VALUES ($1, $2, $3, $4, $5, $6)
-        """, evaluation_id, version_id, validator_hotkey, latest_set_id, 'waiting', datetime.now(timezone.utc))
-        
-        logger.debug(f"Successfully inserted new evaluation {evaluation_id} into database.")
-        
-        evaluations_created += 1
-    
-    logger.debug(f"Completed creation of evaluations for validator {validator_hotkey}. Created {evaluations_created} evaluations.")
-    
-    return evaluations_created
-
-@db_operation
-async def start_evaluation(conn: asyncpg.Connection, evaluation_id: str, screener: bool) -> Evaluation:
-    logger.debug(f"Attempting to start evaluation {evaluation_id}.")
-    result = await conn.fetchrow(
-        "UPDATE evaluations SET status = 'running', started_at = NOW() WHERE evaluation_id = $1 RETURNING *",
-        evaluation_id
-    )
-
-    await conn.execute("""
-        UPDATE miner_agents 
-        SET status = $1
-        WHERE version_id = (SELECT version_id FROM evaluations WHERE evaluation_id = $2)
-    """, 'screening' if screener else 'evaluating', evaluation_id)
-
-    if not result:
-        logger.warning(f"Attempted to start evaluation {evaluation_id} but it was not found.")
-        raise Exception(f"No evaluation with id {evaluation_id}")
-    
-    logger.debug(f"Successfully started evaluation {evaluation_id}.")
-
-    return Evaluation(**dict(result))
-
-@db_operation
-async def reset_evaluation(conn: asyncpg.Connection, evaluation_id: str) -> None:
-    """
-    Reset an evaluation to waiting, and cancel any evaluation runs.
-    """
-
-    await conn.execute("""
-        WITH cancelled_runs AS (
-            UPDATE evaluation_runs SET status = 'cancelled', cancelled_at = NOW() WHERE evaluation_id = $1
-        )
-        UPDATE evaluations SET status = 'waiting', started_at = NULL, finished_at = NULL, score = NULL, terminated_reason = NULL WHERE evaluation_id = $1
-    """, evaluation_id)
-
-    # If there are no more running evaluations for the version id, set the miner agent to waiting
-    await conn.execute("""
-        UPDATE miner_agents 
-        SET status = 'waiting' 
-        WHERE version_id = (SELECT version_id FROM evaluations WHERE evaluation_id = $1)
-        AND NOT EXISTS (
-            SELECT 1 FROM evaluations 
-            WHERE version_id = (SELECT version_id FROM evaluations WHERE evaluation_id = $1)
-            AND status = 'running'
-        )
-    """, evaluation_id)
-    
-    logger.debug(f"Successfully reset evaluation {evaluation_id}.")
-
-@db_operation
-async def cancel_screening_evaluation(conn: asyncpg.Connection, evaluation_id: str) -> None:
-    """
-    Cancel a screening evaluation. This is so if a screener never reconnects, a new 
-    screening evaluation can be created for another screener instance.
-    This is the only way a miner agent can be awaiting screening—a screener disconnects.
-    """
-    await conn.execute("""
-        WITH cancelled_runs AS (
-            UPDATE evaluation_runs 
-            SET status = 'cancelled', cancelled_at = NOW() 
-            WHERE evaluation_id = $1
-        ),
-        updated_evaluation AS (
-            UPDATE evaluations 
-            SET status = 'error', 
-                started_at = NULL, 
-                finished_at = NOW(),
-                score = NULL, 
-                terminated_reason = 'screener-disconnected'
-            WHERE evaluation_id = $1 AND validator_hotkey LIKE 'i-0%'
-            RETURNING version_id
-        )
-        UPDATE miner_agents 
-        SET status = 'awaiting_screening' 
-        WHERE version_id = (SELECT version_id FROM updated_evaluation)
-    """, evaluation_id)
-    
-    logger.debug(f"Successfully cancelled screening evaluation {evaluation_id}.")
-
-
-@db_operation
-async def finish_evaluation(conn: asyncpg.Connection, evaluation_id: str, errored: bool) -> Evaluation:
-    logger.debug(f"Attempting to finish evaluation {evaluation_id}.")
-    result = await conn.fetchrow(
-        "UPDATE evaluations SET status = $1, finished_at = NOW() WHERE evaluation_id = $2 RETURNING *",
-        'completed' if not errored else 'error',
-        evaluation_id
-    )
-
-    await conn.execute("""
-        UPDATE miner_agents 
-        SET status = 'scored' 
-        WHERE version_id = (SELECT version_id FROM evaluations WHERE evaluation_id = $1)
-        AND NOT EXISTS (
-            SELECT 1 FROM evaluations 
-            WHERE version_id = (SELECT version_id FROM evaluations WHERE evaluation_id = $1)
-            AND status NOT IN ('completed', 'replaced', 'timedout', 'error')
-        )
-    """, evaluation_id)
-
-    if not result:
-        logger.warning(f"Attempted to finish evaluation {evaluation_id} but it was not found.")
-        raise Exception(f"No evaluation with id {evaluation_id}")
-    
-    logger.debug(f"Successfully finished evaluation {evaluation_id}.")
-
-    return Evaluation(**dict(result))
->>>>>>> 6b0ff719
 
 @db_operation
 async def get_evaluation_by_evaluation_id(conn: asyncpg.Connection, evaluation_id: str) -> Evaluation:
