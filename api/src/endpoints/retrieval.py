from fastapi import APIRouter, Depends, HTTPException, Query, Request
from typing import Optional, Any
from fastapi.responses import StreamingResponse, PlainTextResponse
from api.queries.statistics import score_improvement_24_hrs, agents_created_24_hrs, top_score
import utils.logger as logger
from dotenv import load_dotenv
from datetime import datetime, timedelta, timezone

from api.config import MINER_AGENT_UPLOAD_RATE_LIMIT_SECONDS
from api.src.utils.auth import verify_request_public
# from api.src.backend.entities import EvaluationRun, MinerAgent, EvaluationsWithHydratedRuns, Inference, EvaluationsWithHydratedUsageRuns, MinerAgentWithScores, ScreenerQueueByStage
# from api.src.backend.queries.agents import get_latest_agent as db_get_latest_agent, get_agent_by_agent_id, get_agents_by_hotkey
# from api.src.backend.queries.evaluations import get_evaluation_by_evaluation_id, get_evaluations_for_agent_version, get_evaluations_with_usage_for_agent_version
# from api.src.backend.queries.evaluations import get_queue_info as db_get_queue_info
# from api.src.backend.queries.evaluation_runs import get_runs_for_evaluation as db_get_runs_for_evaluation, get_evaluation_run_logs as db_get_evaluation_run_logs
# from api.src.backend.queries.statistics import get_24_hour_statistics, get_currently_running_evaluations, RunningEvaluation, get_agent_summary_by_hotkey
# from api.src.backend.queries.statistics import get_top_agents as db_get_top_agents, get_queue_position_by_hotkey, QueuePositionPerValidator, get_inference_details_for_run
from api.src.backend.queries.statistics import get_agent_scores_over_time as db_get_agent_scores_over_time 
# from api.src.backend.queries.statistics import get_miner_score_activity as db_get_miner_score_activity
# from api.queries.evaluation_set import get_latest_set_id
# from api.src.backend.entities import ProviderStatistics
# from api.src.backend.queries.inference import get_inference_provider_statistics as db_get_inference_provider_statistics
# from api.src.backend.queries.open_users import get_emission_dispersed_to_open_user as db_get_emission_dispersed_to_open_user, get_all_transactions as db_get_all_transactions, get_all_treasury_hotkeys as db_get_all_treasury_hotkeys
# from api.src.backend.queries.agents import get_all_approved_agent_ids as db_get_all_approved_agent_ids
# from api.src.backend.queries.open_users import get_total_dispersed_by_treasury_hotkeys as db_get_total_dispersed_by_treasury_hotkeys
from utils.s3 import download_text_file_from_s3


load_dotenv()

router = APIRouter()


# @router.get("/evaluations", tags=["retrieval"], dependencies=[Depends(verify_request_public)])
# async def get_evaluations(agent_id: str, set_id: Optional[int] = None) -> list[EvaluationsWithHydratedRuns]:
#     try:
#         # If no set_id provided, use the latest set_id
#         if set_id is None:
#             set_id = await get_latest_set_id()
        
#         evaluations = await get_evaluations_for_agent_version(agent_id, set_id)
#     except Exception as e:
#         logger.error(f"Error retrieving evaluations for version {agent_id}: {e}")
#         raise HTTPException(
#             status_code=500,
#             detail="Internal server error while retrieving evaluations. Please try again later."
#         )
    
#     return evaluations

# @router.get("/evaluations-with-usage", tags=["retrieval"], dependencies=[Depends(verify_request_public)])
# async def get_evaluations_with_usage(agent_id: str, set_id: Optional[int] = None, fast: bool = Query(default=True, description="Use fast single-query mode")) -> list[EvaluationsWithHydratedUsageRuns]:
#     try:
#         evaluations = await get_evaluations_with_usage_for_agent_version(agent_id, set_id, fast=fast)
#     except Exception as e:
#         logger.error(f"Error retrieving evaluations for version {agent_id}: {e}")
#         raise HTTPException(
#             status_code=500,
#             detail="Internal server error while retrieving evaluations. Please try again later."
#         )
    
#     return evaluations

# @router.get("/evaluation-run-logs", tags=["retrieval"], dependencies=[Depends(verify_request_public)])
# async def get_evaluation_run_logs(run_id: str) -> PlainTextResponse:
#     try:
#         logs = await db_get_evaluation_run_logs(run_id)
#     except Exception as e:
#         logger.error(f"Error retrieving logs for run {run_id}: {e}")
#         raise HTTPException(
#             status_code=500,
#             detail="Internal server error while retrieving logs for run. Please try again later."
#         )
    
#     return PlainTextResponse(content=logs)

# @router.get("/runs-for-evaluation", tags=["retrieval"], dependencies=[Depends(verify_request_public)])
# async def get_runs_for_evaluation(evaluation_id: str) -> list[EvaluationRun]:
#     try:
#         runs = await db_get_runs_for_evaluation(evaluation_id)
#     except Exception as e:
#         logger.error(f"Error retrieving runs for evaluation {evaluation_id}: {e}")
#         raise HTTPException(
#             status_code=500,
#             detail="Internal server error while retrieving runs for evaluation. Please try again later."
#         )
    
#     return runs



# @router.get("/latest-agent", tags=["retrieval"], dependencies=[Depends(verify_request_public)])
# async def get_latest_agent(miner_hotkey: str = None):
#     if not miner_hotkey:
#         raise HTTPException(
#             status_code=400,
#             detail="miner_hotkey must be provided"
#         )
    
#     latest_agent = await db_get_latest_agent(miner_hotkey=miner_hotkey)

#     if not latest_agent:
#         logger.info(f"Agent {miner_hotkey} was requested but not found in our database")
#         raise HTTPException(
#             status_code=404,
#             detail="Agent not found"
#         )
    
#     return latest_agent

# from models.evaluation import EvaluationStatus, Evaluation
# @router.get("/running-evaluations", tags=["retrieval"], dependencies=[Depends(verify_request_public)])
# async def get_running_evaluations() -> list[Evaluation]:
#     """
#     Gets a list of currently running evaluations to display on dashboard
#     """
#     from api.queries.evaluation import get_evaluations_by_status

#     evaluations = await get_evaluations_by_status(EvaluationStatus.running)

#     return evaluations

# @router.get("/top-agents", tags=["retrieval"], dependencies=[Depends(verify_request_public)])
# async def get_top_agents_old(num_agents: int = 3, search_term: Optional[str] = None, filter_for_open_user: bool = False, filter_for_registered_user: bool = False, filter_for_approved: bool = False) -> list[MinerAgentWithScores]:
#     """
#     Gets a list of current high score agents
#     """
#     if num_agents < 1:
#         raise HTTPException(
#             status_code=500,
#             detail="Must provide a fixed number of agents"
#         )
    
#     top_agents = await db_get_top_agents(num_agents=num_agents, search_term=search_term, filter_for_open_user=filter_for_open_user, filter_for_registered_user=filter_for_registered_user, filter_for_approved=filter_for_approved)

#     return top_agents

# @router.get("/miner-score-activity", tags=["retrieval"], dependencies=[Depends(verify_request_public)])
# async def miner_score_activity(set_id: Optional[int] = None):
#     """Gets miner submissions and top scores by hour for correlation analysis"""
#     return await db_get_miner_score_activity(set_id)

# @router.get("/queue-position-by-hotkey", tags=["retrieval"], dependencies=[Depends(verify_request_public)])
# async def get_queue_position(miner_hotkey: str) -> list[QueuePositionPerValidator]:
#     """
#     Gives a list of where an agent is in queue for every validator
#     """
#     positions = await get_queue_position_by_hotkey(miner_hotkey=miner_hotkey)

#     return positions

# @router.get("/agent-by-hotkey", tags=["retrieval"], dependencies=[Depends(verify_request_public)])
# async def agent_summary_by_hotkey(miner_hotkey: str) -> list[MinerAgentWithScores]:
#     """
#     Returns a list of every version of an agent submitted by a hotkey including its score. Used by the dashboard to render stats about the miner
#     """
#     agent_versions = await get_agent_summary_by_hotkey(miner_hotkey=miner_hotkey)
    
#     if agent_versions is None: 
#         raise HTTPException(
#             status_code=500,
#             detail="Error loading details for agent"
#         )

#     return agent_versions

# @router.get("/inferences-by-run", tags=["retrieval"], dependencies=[Depends(verify_request_public)])
# async def inferences_for_run(run_id: str) -> list[Inference]:
#     """
#     Returns a list of every version of an agent submitted by a hotkey including its score. Used by the dashboard to render stats about the miner
#     """
#     inferences = await get_inference_details_for_run(run_id=run_id)
    
#     if inferences is None: 
#         raise HTTPException(
#             status_code=500,
#             detail="Error loading inference calls for run"
#         )

#     return inferences

# @router.get("/agents-from-hotkey", tags=["retrieval"], dependencies=[Depends(verify_request_public)])
# async def get_agents_from_hotkey(miner_hotkey: str) -> list[MinerAgent]:
#     """
#     Returns a list of all agents for a given hotkey
#     """
#     try:
#         agents = await get_agents_by_hotkey(miner_hotkey=miner_hotkey)
#         return agents
#     except Exception as e:
#         logger.error(f"Error retrieving agents for hotkey {miner_hotkey}: {e}")
#         raise HTTPException(
#             status_code=500,
#             detail="Internal server error while retrieving agents"
#         )

# @router.get("/inference-provider-statistics", tags=["retrieval"], dependencies=[Depends(verify_request_public)])
# async def get_inference_provider_statistics(start_time: datetime, end_time: datetime) -> list[ProviderStatistics]:
#     """
#     Returns statistics on inference provider performance
#     """
#     try:
#         provider_statistics = await db_get_inference_provider_statistics(start_time=start_time, end_time=end_time)
#         return provider_statistics
#     except Exception as e:
#         logger.error(f"Error retrieving inferences for last {start_time} to {end_time}: {e}")
#         raise HTTPException(
#             status_code=500,
#             detail="Internal server error while retrieving inferences"
#         )


import uuid
import asyncio
from api.queries.agent import get_agents_in_queue, get_top_agents, get_agent_by_id, get_latest_agent_for_hotkey
from api.queries.evaluation import get_evaluations_for_agent_id
from api.queries.evaluation_run import get_all_evaluation_runs_in_evaluation_id
from models.evaluation import Evaluation, EvaluationWithRuns
from models.evaluation_set import EvaluationSetGroup
from models.agent import Agent, AgentScored, AgentStatus
from utils.s3 import download_text_file_from_s3
from api.src.endpoints.validator import get_all_connected_screener_ip_addresses

async def queue(
    stage: str
) -> list[Agent]:
    """
    Gets agents presently in queue in order.
    
    Args:
        stage: screener_1, screener_2, or validator.

    Returns:
        A list of Agent objects, sorted by their position in queue
    """
    return await get_agents_in_queue(EvaluationSetGroup(stage))

async def top_agents(
    number_of_agents: int = 15
) -> list[AgentScored]:
    """
    Returns the top agents for the latest problem set. All agents, including ones that have not been approved.
    """
    return await get_top_agents(
        number_of_agents=number_of_agents
    )

async def agent_by_id(agent_id: str) -> Agent:
    agent = await get_agent_by_id(agent_id=uuid.UUID(agent_id))
    
    if agent is None:
        raise HTTPException(
            status_code=404,
            detail="Agent not found"
        )

    return agent

async def agent_by_hotkey(miner_hotkey: str) -> Agent:
    """
    Returns the latest agent submitted by a hotkey
    """
    agent = await get_latest_agent_for_hotkey(miner_hotkey=miner_hotkey)
    
    if agent is None:
        raise HTTPException(
            status_code=404,
            detail="Agent not found"
        )

    return agent

async def evaluations_for_agent(agent_id: str) -> list[EvaluationWithRuns]:
    evaluations: list[Evaluation] = await get_evaluations_for_agent_id(agent_id=uuid.UUID(agent_id))
    
    runs_per_eval = await asyncio.gather(
        *[get_all_evaluation_runs_in_evaluation_id(evaluation_id=e.evaluation_id) for e in evaluations]
    )

    return [
        EvaluationWithRuns(evaluation=e, runs=runs)
        for e, runs in zip(evaluations, runs_per_eval)
    ]

<<<<<<< HEAD
=======
from utils.s3 import download_text_file_from_s3
from api.src.endpoints.validator import get_all_connected_validator_ip_addresses
>>>>>>> 74ed88d6

async def get_agent_code(agent_id: str, request: Request):
    agent_version = await get_agent_by_id(agent_id=agent_id)
    
    if not agent_version:
        logger.info(f"File for agent version {agent_id} was requested but not found in our database")
        raise HTTPException(
            status_code=404, 
            detail="The requested agent version was not found. Are you sure you have the correct version ID?"
        )
    
    if agent_version.status in [AgentStatus.screening_1, AgentStatus.screening_2, AgentStatus.evaluating]:
        client_ip = request.client.host
        
        connected_validator_ips = get_all_connected_validator_ip_addresses()

        if client_ip not in connected_validator_ips:
            logger.warning(f"Unauthorized IP {client_ip} attempted to access agent code for version {agent_id}")
            raise HTTPException(
                status_code=403,
                detail="Access denied: IP not authorized"
            )
    
    try:
        text = await download_text_file_from_s3(f"{agent_id}/agent.py")
    except Exception as e:
        logger.error(f"Error retrieving agent version code from S3 for version {agent_id}: {e}")
        raise HTTPException(
            status_code=500,
            detail="Internal server error while retrieving agent version code. Please try again later."
        )
    
    return text

async def agent_scores_over_time(set_id: Optional[int] = None):
    """Gets agent scores over time for charting"""
    return await db_get_agent_scores_over_time(set_id)

async def network_statistics():
    """
    Gets network statistics for the dashboard
    """
    score_improvement, agents_created, top_score_value = await asyncio.gather(
        score_improvement_24_hrs(),
        agents_created_24_hrs(),
        top_score()
    )
    return {
        "score_improvement_24_hrs": score_improvement,
        "agents_created_24_hrs": agents_created,
        "top_score": top_score_value
    }

router = APIRouter()

routes = [
    ("/queue", queue),
    ("/top-agents", top_agents),
    ("/agent-by-id", agent_by_id),
    ("/agent-by-hotkey", agent_by_hotkey),
    ("/evaluations-for-agent", evaluations_for_agent),
    ("/agent-version-file", get_agent_code),
    ("/agent-scores-over-time", agent_scores_over_time),
    ("/network-statistics", network_statistics),
]

for path, endpoint in routes:
    router.add_api_route(
        path,
        endpoint,
        tags=["retrieval"],
        dependencies=[Depends(verify_request_public)],
        methods=["GET"]
    )<|MERGE_RESOLUTION|>--- conflicted
+++ resolved
@@ -282,11 +282,8 @@
         for e, runs in zip(evaluations, runs_per_eval)
     ]
 
-<<<<<<< HEAD
-=======
 from utils.s3 import download_text_file_from_s3
 from api.src.endpoints.validator import get_all_connected_validator_ip_addresses
->>>>>>> 74ed88d6
 
 async def get_agent_code(agent_id: str, request: Request):
     agent_version = await get_agent_by_id(agent_id=agent_id)
