--- conflicted
+++ resolved
@@ -1,3 +1,5 @@
+import os
+import json
 import shutil
 import time
 import asyncio
@@ -9,16 +11,8 @@
 from docker.models.containers import Container
 
 from validator.config import RIDGES_API_URL
-<<<<<<< HEAD
-from validator.db.schema import EvaluationRun
 from validator.sandbox.sandbox import Sandbox
-=======
 from validator.sandbox.schema import EvaluationRun
-from validator.sandbox.clone_repo import clone_repo
-from validator.utils.temp_files import create_temp_file
-from swebench.harness.run_evaluation import load_swebench_dataset, run_instance, make_test_spec
-from swebench.harness.docker_build import build_env_images
->>>>>>> c884131b
 
 if TYPE_CHECKING:
     from validator.socket.websocket_app import WebsocketApp
@@ -64,310 +58,8 @@
 # Directory to cache cloned repositories for reuse across validations
 # Repositories will be stored at validator/repos/<org>/<repo>
 REPOS_BASE_DIR = Path(__file__).parent.parent / "repos"
-<<<<<<< HEAD
 AGENTS_BASE_DIR = Path(__file__).parent.parent / "agents"
-=======
-
-import os
-import ast
-
-def validate_sandbox_dir(dir_path: str) -> None:
-    """
-    Checks if the given directory is in the appropriate format for a sandbox.
-    Returns None if the directory is valid, otherwise raises a ValueError.
-    """
-
-    # First, check if the directory exists.
-    if not os.path.isdir(dir_path):
-        raise ValueError(f'Failed to find {dir_path}')
-
-    # Then, check if the agent.py file exists
-    agent_main_path = os.path.join(dir_path, 'agent.py')
-    if not os.path.isfile(agent_main_path):
-        raise ValueError(f'Failed to find agent.py')
-
-    # Then, parse the agent.py file
-    try:
-        with open(agent_main_path, 'r') as f:
-            tree = ast.parse(f.read())
-    except Exception as e:
-        raise ValueError(f'Failed to parse agent.py: {str(e)}')
-
-    # Finally, look for top-level agent_main function
-    found_agent_main = False
-    for node in ast.iter_child_nodes(tree):
-        if isinstance(node, ast.FunctionDef) and node.name == 'agent_main':
-            args = node.args
-            if len(args.posonlyargs) + len(args.args) + len(args.kwonlyargs) == 1 and not args.vararg and not args.kwarg:
-                found_agent_main = True
-                break
-
-    if not found_agent_main:
-        raise ValueError('Failed to find agent_main()')
     
-class Sandbox:
-    evaluation_run: 'EvaluationRun'
-    src_dir: Path
-    repo_dir_path: Path = None
-    manager: 'SandboxManager'
-    container: Optional["Container"] = None
-    running: bool
-    cpu_usage: float = 0
-    ram_usage: float = 0
-    _task: Optional[asyncio.Task] = None
-
-    def __init__(self, evaluation_run: 'EvaluationRun', src_dir: Path, manager: 'SandboxManager'):        
-        self.evaluation_run = evaluation_run
-        self.src_dir = src_dir.absolute()
-        self.manager = manager
-
-        self.running = False
-
-        try:
-            validate_sandbox_dir(src_dir)
-        except ValueError as e:
-            self.evaluation_run.status = "result_scored"
-            self.evaluation_run.result_scored_at = datetime.now()
-            self.evaluation_run.error = str(e)
-            manager.websocket_app.send({
-                "event": "upsert-evaluation-run",
-                "evaluation_run": self.evaluation_run.to_dict()
-            })
-
-    async def run(self, challenge: dict):
-        self.running = True
-        
-        async def _async_main():
-            logger.info(f'Running sandbox for run {self.evaluation_run.run_id}')
-            self.evaluation_run.status = "sandbox_created"
-            self.evaluation_run.sandbox_created_at = datetime.now()
-            await self.manager.websocket_app.send({
-                "event": "upsert-evaluation-run",
-                "evaluation_run": self.evaluation_run.to_dict()
-            })
-
-            await asyncio.to_thread(self._run, challenge)
-
-            # Send update after patch generation (or error)
-            await self.manager.websocket_app.send({
-                "event": "upsert-evaluation-run",
-                "evaluation_run": self.evaluation_run.to_dict()
-            })
-
-            if self.evaluation_run.error:
-                logger.error(f'Sandbox for run {self.evaluation_run.run_id} encountered error during patch generation: {self.evaluation_run.error}')
-            elif self.evaluation_run.response:
-                logger.info(f'Sandbox for run {self.evaluation_run.run_id} generated patch successfully; starting evaluation.')
-
-                self.evaluation_run.status = "eval_started"
-                self.evaluation_run.eval_started_at = datetime.now()
-                await self.manager.websocket_app.send({
-                    "event": "upsert-evaluation-run",
-                    "evaluation_run": self.evaluation_run.to_dict()
-                })
-
-                # ---------------- Evaluation ----------------
-                await asyncio.to_thread(self._run_evaluation)
-
-                # Send update after evaluation completes
-                await self.manager.websocket_app.send({
-                    "event": "upsert-evaluation-run",
-                    "evaluation_run": self.evaluation_run.to_dict()
-                })
-
-        self._task = asyncio.create_task(_async_main())
-    
-    async def wait(self):
-        if not self._task:
-            logger.warning(f"Sandbox {self.evaluation_run.run_id} has no task to wait for")
-        if self.running and hasattr(self, '_task') and self._task:
-            await self._task
-
-    def _run(self, challenge: dict):
-        if (self.evaluation_run.error is not None):
-            self.running = False
-            return
-        
-        try:
-            # Create an input and output file on the host filesystem
-            input_file = create_temp_file()
-            output_file = create_temp_file()
-
-            # Write the input to the input file
-            with open(input_file, 'w') as f:
-                json.dump(challenge, f)
-
-            repo_name = challenge.get("repo")
-            base_commit = challenge.get("base_commit")
-
-            self.repo_dir_path = REPOS_BASE_DIR / self.evaluation_run.run_id
-            self.repo_dir_path.parent.mkdir(parents=True, exist_ok=True)
-
-            logger.info(f"Cloning repository {repo_name} into {self.repo_dir_path}")
-            clone_repo(self.repo_dir_path, repo_name, base_commit)
-
-            self.container = self.manager.docker.containers.run(
-                image=SANDBOX_DOCKER_IMAGE,
-                network=SANDBOX_NETWORK_NAME,
-                volumes={
-                    # Mount the appropriate files
-                    os.path.abspath(MAIN_FILE): {"bind": SANDBOX_MAIN_FILE, "mode": "ro"},
-                    input_file: {"bind": SANDBOX_INPUT_FILE, "mode": "ro"},
-                    output_file: {"bind": SANDBOX_OUTPUT_FILE, "mode": "rw"},
-
-                    # Mount the source directory
-                    os.path.abspath(self.src_dir): {"bind": SANDBOX_SOURCE_DIR, "mode": "ro"},
-                    os.path.abspath(self.repo_dir_path): {"bind": SANDBOX_REPO_DIR, "mode": "rw"}, # Since tool calls can modify the repo
-                },
-                working_dir=SANDBOX_DIR,
-                environment={
-                    "AI_PROXY_URL": f"http://{PROXY_CONTAINER_NAME}"
-                },
-                detach=True
-            )
-
-            # Wait for the container to finish running, then kill it
-            self.container.wait()
-            self.container.remove()
-
-            self.evaluation_run.status = "patch_generated"
-            self.evaluation_run.patch_generated_at = datetime.now()
-
-            if not self.evaluation_run.error:
-                with open(output_file, 'r') as f:
-                    try:
-                        output = json.load(f)
-                        logger.info(f"Output: {output}")
-                        if (output.get('success')):
-                            self.evaluation_run.response = output.get('output').get('patch')
-                            if self.evaluation_run.response == "":
-                                self.evaluation_run.status = "result_scored"
-                                self.evaluation_run.solved = False
-                                self.evaluation_run.result_scored_at = datetime.now()
-                                self.evaluation_run.error = "Empty patch returned from agent.py"
-                        else:
-                            self.evaluation_run.status = "result_scored"
-                            self.evaluation_run.solved = False
-                            self.evaluation_run.result_scored_at = datetime.now()
-                            self.evaluation_run.error = output.get('error')
-                    except Exception as e:
-                        self.evaluation_run.status = "result_scored"
-                        self.evaluation_run.solved = False
-                        self.evaluation_run.result_scored_at = datetime.now()
-                        self.evaluation_run.error = "JSON parsing error: " + str(e)
-
-        except Exception as e:
-            self.evaluation_run.status = "result_scored"
-            self.evaluation_run.solved = False
-            self.evaluation_run.result_scored_at = datetime.now()
-            self.evaluation_run.error = str(e)
-        finally:
-            os.remove(input_file)
-            os.remove(output_file)
-            self.running = False
-    
-    def cleanup(self):
-        # Clean up temporary agent source directory
-        shutil.rmtree(self.src_dir, ignore_errors=True)
-        shutil.rmtree(self.repo_dir_path, ignore_errors=True)
-
-    def _run_evaluation(self):
-        """Blocking helper that runs evaluation for this sandbox's run."""
-        try:
-            # Perform evaluation within the sandbox itself
-            self._evaluate_run()
-        except Exception as e:
-            # Capture evaluation errors so they don't crash the event-loop thread
-            self.evaluation_run.solved = False
-            self.evaluation_run.status = "result_scored"
-            self.evaluation_run.result_scored_at = datetime.now()
-            self.evaluation_run.error = str(e)
-
-    def _evaluate_run(self):
-        try:
-            # Mark evaluation start
-            self.evaluation_run.status = "eval_started"
-            self.evaluation_run.eval_started_at = datetime.now()
-
-            # Fetch the corresponding SWE-bench instance
-            instance_id = self.evaluation_run.swebench_instance_id
-            instance = load_swebench_dataset(
-                "SWE-bench/SWE-bench_Verified", "test", [instance_id]
-            )[0]
-            if not instance:
-                raise RuntimeError(f"Instance {instance_id} not found in SWE-bench dataset")
-
-            # Prepare prediction & test spec
-            prediction = {
-                "instance_id": instance_id,
-                "model_name_or_path": self.evaluation_run.run_id,
-                "model_patch": self.evaluation_run.response,
-            }
-
-            test_spec = make_test_spec(instance)
-
-            # Build the environment image for this instance (cached if already built)
-            build_env_images(self.manager.docker, [test_spec], max_workers=4)
-
-            # Execute the evaluation
-            run_result = run_instance(
-                test_spec=test_spec,
-                pred=prediction,
-                rm_image=False,  # Clean up after each run
-                force_rebuild=False,
-                client=self.manager.docker,
-                run_id=self.evaluation_run.run_id,
-                timeout=1800,
-                rewrite_reports=False,
-            )
-
-            # Parse results
-            if run_result:
-                instance_id, report = run_result
-                report = report[instance_id]
-
-                if report["patch_is_None"]:
-                    self.evaluation_run.solved = False
-                    self.evaluation_run.error = "Patch was empty"
-                else:
-                    self.evaluation_run.fail_to_pass_success = json.dumps(report["tests_status"]["FAIL_TO_PASS"]["success"])
-                    self.evaluation_run.pass_to_pass_success = json.dumps(report["tests_status"]["PASS_TO_PASS"]["success"])
-                    self.evaluation_run.fail_to_fail_success = json.dumps(report["tests_status"]["FAIL_TO_FAIL"]["success"])
-                    self.evaluation_run.pass_to_fail_success = json.dumps(report["tests_status"]["PASS_TO_FAIL"]["success"])
-                    self.evaluation_run.solved = report["resolved"]
-            else:
-                self.evaluation_run.solved = False
-                self.evaluation_run.error = self._get_patch_apply_error() or "Patch did not apply"
-
-        except Exception as e:
-            self.evaluation_run.solved = False
-            self.evaluation_run.error = str(e)
-        finally:
-            self.evaluation_run.status = "result_scored"
-            self.evaluation_run.result_scored_at = datetime.now()
-
-    def _get_patch_apply_error(self) -> str | None:
-        patch_path = Path(tempfile.mkstemp(suffix=".patch")[1])
-        patch_path.write_text(self.evaluation_run.response)
-        branch = f"patch-test-{uuid.uuid4().hex[:8]}"
-        try:
-            current_commit_hash = subprocess.run(["git", "rev-parse", "HEAD"], cwd=self.repo_dir_path, check=True, stdout=subprocess.PIPE, stderr=subprocess.PIPE).stdout.strip()
-            subprocess.run(["git", "checkout", "-b", branch, current_commit_hash], cwd=self.repo_dir_path, check=True,
-                        stdout=subprocess.PIPE, stderr=subprocess.PIPE)
-            result = subprocess.run(["git", "apply", "--verbose", "--reject", "--unidiff-zero", str(patch_path)],
-                                    cwd=self.repo_dir_path, text=True, stdout=subprocess.PIPE, stderr=subprocess.STDOUT)
-            return result.stdout.strip() if result.returncode else None
-        except subprocess.CalledProcessError as e:
-            return e.stderr.strip() or str(e)
-        finally:
-            subprocess.run(["git", "checkout", "-"], cwd=self.repo_dir_path, stdout=subprocess.DEVNULL, stderr=subprocess.DEVNULL)
-            subprocess.run(["git", "branch", "-D", branch], cwd=self.repo_dir_path, stdout=subprocess.DEVNULL, stderr=subprocess.DEVNULL)
-            patch_path.unlink(missing_ok=True)
-
-
-
->>>>>>> c884131b
-
 class SandboxManager:
     websocket_app: "WebsocketApp"
     proxy_container: Optional["Container"] = None
